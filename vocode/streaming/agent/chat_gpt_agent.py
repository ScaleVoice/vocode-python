--- conflicted
+++ resolved
@@ -172,11 +172,7 @@
 
         return False
 
-<<<<<<< HEAD
-    def _parse_belief_state(self, belief_state: str) -> Dict[str, str]:
-=======
     def _parse_dialog_state(self, belief_state: str) -> dict[str, str]:
->>>>>>> a5e0f62c
         """
         Parse the belief state from the response.
         :param belief_state: The response from the model which must contain JSON parsable belief state.
@@ -197,26 +193,11 @@
         :return: The belief state updated extracted from the response.
         """
         assert self.transcript is not None
-
-<<<<<<< HEAD
-        chat_parameters = self.get_chat_parameters(belief_state_extract=True)
-        functions = self.parse_state_schema()
+        chat_parameters = self.get_chat_parameters(dialog_state_extract=True)
+        functions = self.call_script.get_functions()
         # use base config but update it with functions config.
         chat_parameters = {**chat_parameters, **self.agent_config.chat_gpt_functions_config.dict(),
                            "functions": [functions], "function_call": {"name": functions["name"]}}
-=======
-        chat_parameters = self.get_chat_parameters(dialog_state_extract=True)
-        functions = self.call_script.get_functions()
-
-        # TODO: parametrize
-        chat_parameters["api_base"] = os.getenv("AZURE_OPENAI_API_BASE_SUMMARY")
-        chat_parameters["api_key"] = os.getenv("AZURE_OPENAI_API_KEY_SUMMARY")
-        chat_parameters["api_version"] = "2023-07-01-preview"
-        chat_parameters["temperature"] = 0.2
-        chat_parameters["n"] = 3
-        chat_parameters["functions"] = [functions]
-        chat_parameters["function_call"] = {"name": functions["name"]}
->>>>>>> a5e0f62c
 
         chat_parameters["messages"] = [chat_parameters["messages"][0]] + \
                                       [{"role": "assistant", "content": self.transcript.last_assistant}]
